# Changelog

<!--
Ensure you add link to the gitlab issue if it exists at the end of your changelog line.
For example:

* My changelog line [(#123)](https://gitlab.com/bramw/baserow/-/issues/123)
-->

## Unreleased

### New Features
* Added missing success printouts to `count_rows` and `calculate_storage_usage` commands.
* Add `isort` settings to sort python imports.
* Allow creating new rows when selecting a related row [#1064](https://gitlab.com/bramw/baserow/-/issues/1064).
* Add row url parameter to `gallery` and `kanban` view.
* Enable `file field` in `form` views. [#525](https://gitlab.com/bramw/baserow/-/issues/525)
* Only allow relative urls in the in the original query parameter.
* Force browser language when viewing a public view. [#834](https://gitlab.com/bramw/baserow/-/issues/834)
* Search automatically after 400ms when chosing a related field via the modal. [#1091](https://gitlab.com/bramw/baserow/-/issues/1091)
* Add cancel button to field update context [#1020](https://gitlab.com/bramw/baserow/-/issues/1020)
* Sort fields on row select modal by the order of the first view in the related table. [#1062](https://gitlab.com/bramw/baserow/-/issues/1062)

### Bug Fixes
* Resolve circular dependency in `FieldWithFiltersAndSortsSerializer` [#1113](https://gitlab.com/bramw/baserow/-/issues/1113)
* Fix various misspellings. Contributed by [@Josh Soref](https://github.com/jsoref/) using [check-spelling.dev](https://check-spelling.dev/)
* Fixed a bug when importing Airtable base with a date field less than 1000. [#1046](https://gitlab.com/bramw/baserow/-/issues/1046)
* Prefetch field options on views that are iterated over on field update realtime events [#1113](https://gitlab.com/bramw/baserow/-/issues/1113)
* Clearing cell values multi-selected from right to left with backspace shifts selection to the right and results in wrong deletion. [#1134](https://gitlab.com/bramw/baserow/-/issues/1134)
* Fixed a bug that prevent to use arrows keys in the grid view when a formula field is selected. [#1136](https://gitlab.com/bramw/baserow/-/issues/1136)
* Fixed a bug that make the grid view crash when searching text and a formula field is referencing a singe-select field. [#1110](https://gitlab.com/bramw/baserow/-/issues/1110)
* Fixed horizontal scroll on Mac OSX.
<<<<<<< HEAD
* Fixed bug where the row coloring didn't work in combination with group level premium.
* "Link to table" field does not allow submitting empty values. [#1159](https://gitlab.com/bramw/baserow/-/issues/1159)
=======
* Fixed bug where the "Create option" button was not visible for the single and multiple
  select fields in the row edit modal.
>>>>>>> b8aacc81

### Refactors
* Fix view and fields getting out of date on realtime updates. [#1112](https://gitlab.com/bramw/baserow/-/issues/1112)
* Make it possible to copy/paste/import from/to text values for multi-select and file fields. [#913](https://gitlab.com/bramw/baserow/-/issues/913)
* Users can copy/paste images into a file field. [#367](https://gitlab.com/bramw/baserow/-/issues/367)
* Fixed error when sharing a view publicly with sorts more than one multi-select field. [#1082](https://gitlab.com/bramw/baserow/-/issues/1082)

### Breaking Changes

* The export format of file fields has changed for CSV files. The new format is `fileName1.ext (file1url),fileName2.ext (file2url), ...`.
* The date parsing takes the date format into account when parsing unless the format respect the ISO-8601 format. This will change the value for ambiguous dates like `02/03/2020`.

## Released (2022-07-27 1.11.0)

### New Features

* Add configs and docs for VSCode setup. [#854](https://gitlab.com/bramw/baserow/-/issues/854)
* Added `in this week` filter [#569](https://gitlab.com/bramw/baserow/-/issues/954).
* Allow users to use row id in the form redirect URL. [#871](https://gitlab.com/bramw/baserow/-/merge_requests/871)
* Added a new "is months ago filter". [#1018](https://gitlab.com/bramw/baserow/-/issues/1018)
* Added a new "is years ago filter". [#1019](https://gitlab.com/bramw/baserow/-/issues/1019)
* Conditionally show form fields.
* Show badge when the user has account level premium.
* Added a new `ClientUndoRedoActionGroupId` request header to bundle multiple actions in a single API call. [#951](https://gitlab.com/bramw/baserow/-/issues/951)
* Applications can now be duplicated. [#960](https://gitlab.com/bramw/baserow/-/issues/960)
* Added option to use view's filters and sorting when listing rows. [#190](https://gitlab.com/bramw/baserow/-/issues/190)
* Added public gallery view [#1057](https://gitlab.com/bramw/baserow/-/issues/1057)
* Fixed bug with 404 middleware returning different 404 error messages based on the endpoint.
* Made it possible to import data into an existing table. [#342](https://gitlab.com/bramw/baserow/-/issues/342)
* New templates:
    * Benefit Show Manager
    * Business Expenses
    * Emergency Triage Log
    * Employee Directory
    * Growth Experiments
    * Moving Company Manager
    * Online Freelancer Management
    * Personal Finance Manager
    * User Feedback
    * Workshops and Trainings
* Updated templates:
    * Company Blog Management
    * Student Planner
    * Applicant Tracker
    * Book Catalog
    * Bucket List
    * Car Maintenance Log
    * Company Asset Tracker
    * Email Marketing Campaigns
    * Holiday Shopping
    * Recipe Book
    * Wedding Planning
* Tables can now be duplicated. [#961](https://gitlab.com/bramw/baserow/-/issues/961)
* Introduced environment variable to disable Google docs file preview. [#1074](https://gitlab.com/bramw/baserow/-/issues/1074)
* Made it possible to select the entire row via the row context menu. [#1061](https://gitlab.com/bramw/baserow/-/issues/1061)
* Show modal when the users clicks on a deactivated premium features. [#1066](https://gitlab.com/bramw/baserow/-/issues/1066)
* Replaced all custom alert code with `Alert` component [#1016](https://gitlab.com/bramw/baserow/-/issues/1016)
* Add ability to create and restore snapshots. [#141](https://gitlab.com/bramw/baserow/-/issues/141)
* When viewing an expanded row switch to a unique URL which links to that row. [#938](https://gitlab.com/bramw/baserow/-/issues/938)

### Bug Fixes

* Disable table import field type guessing and instead always import as text fields. [#1050](https://gitlab.com/bramw/baserow/-/issues/1050)
* Upgrade the images provided in our example docker-compose files to be the latest and most secure. [#1056](https://gitlab.com/bramw/baserow/-/issues/1056)
* Fix the perm delete trash cleanup job failing for self linking tables. [#1075](https://gitlab.com/bramw/baserow/-/issues/1075)
* Add better error handling to row count job. [#1051](https://gitlab.com/bramw/baserow/-/issues/1051)
* Fixed changing field type to unsupported form view bug. [#1078](https://gitlab.com/bramw/baserow/-/issues/1078)
* Ensure the latest error is always shown when clicking the formula refresh options link. [#1092](https://gitlab.com/bramw/baserow/-/issues/1092)
* Fixed duplicating view with that depends on select options mapping. [#1104](https://gitlab.com/bramw/baserow/-/issues/1104)
* Don't allow invalid aggregate formulas from being created causing errors when inserting rows. [#1089](https://gitlab.com/bramw/baserow/-/issues/1089)
* Fix backspace and delete keys breaking after selecting a formula text cell. [#1085](https://gitlab.com/bramw/baserow/-/issues/1085)
* Fixed problem when new webhooks would be sent twice with both old and new payload.
* Fixed problem causing kanban view duplication to fail silently. [#1109](https://gitlab.com/bramw/baserow/-/issues/1109)
* Display round and trunc functions in the formula edit modal, rename int to trunc and make these functions handle weird inputs better. [#1095](https://gitlab.com/bramw/baserow/-/issues/1095)
* Fix some rare errors when combining the if and divide formula functions. [#1086](https://gitlab.com/bramw/baserow/-/issues/1086)

### Breaking Changes

* API endpoints `undo` and `redo` now returns a list of actions undone/redone instead of a single action.
* Removed `primary` from all `components`and `stores` where it isn't absolutely required. [#1057](https://gitlab.com/bramw/baserow/-/issues/1057)
* Concurrent field updates will now respond with a 409 instead of blocking until the previous update finished, set the env var BASEROW_WAIT_INSTEAD_OF_409_CONFLICT_ERROR to revert to the old behaviour. [#1097](https://gitlab.com/bramw/baserow/-/issues/1097)

* **breaking change** Webhooks `row.created`, `row.updated` and `row.deleted` are
  replaced with `rows.created`, `rows.updated` and `rows.deleted`, containing multiple
  changed rows at once. Already created webhooks will still be called, but the received
  body will contain only the first changed row instead of all rows. It is highly
  recommended to convert all webhooks to the new types.
* Fix not being able to paste multiple cells when a formula field of array or single select type was in an error state. [#1084](https://gitlab.com/bramw/baserow/-/issues/1084)
* API endpoint `/database/views/grid/${viewSlug}/public/info/` has been replaced by `/database/views/${viewSlug}/public/info/` [#1057](https://gitlab.com/bramw/baserow/-/issues/1057)
  recommended converting all webhooks to the new types.


## Released (2022-07-05 1.10.2)

### New Features

* Added prefill query parameters for forms. [#852](https://gitlab.com/bramw/baserow/-/issues/852)
* Added Link Row contains filter. [874](https://gitlab.com/bramw/baserow/-/issues/874)
* Made the styling of the dashboard cleaner and more efficient.
  [#1023](https://gitlab.com/bramw/baserow/-/issues/1023)
* Added possibility to delete own user account [#880](https://gitlab.com/bramw/baserow/-/issues/880)
* Added new `group_user_added` signal that is called when an user accept an invitation to join a group.
* Added new `before_group_deleted` signal that is called just before a group would end up in the trash.
* Added multi-cell clearing via backspace key (delete on Mac).
* Added API exception registry that allows plugins to provide custom exception mappings for the REST API.
* Added formula round and int functions. [#891](https://gitlab.com/bramw/baserow/-/issues/891)
* Views can be duplicated. [#962](https://gitlab.com/bramw/baserow/-/issues/962)
* Link to table field can now link rows in the same table. [#798](https://gitlab.com/bramw/baserow/-/issues/798)
* Made it clearer that you're navigating to baserow.io when clicking the "Get a license"
  button.
* Redirect to signup instead of the login page if there are no admin users. [#1035](https://gitlab.com/bramw/baserow/-/issues/1035)
* `./dev.sh all_in_one_dev` now starts a hot reloading dev mode using the all-in-one image.
* Add startup check ensuring BASEROW_PUBLIC_URL and related variables are correct. [#1041](https://gitlab.com/bramw/baserow/-/issues/1041)
* Made it possible to extend the register page.
* Made it possible to extend the app layout.
* Allow to import more than 15Mb. [949](ttps://gitlab.com/bramw/baserow/-/issues/949)
* Add the ability to disable the model cache with the new BASEROW_DISABLE_MODEL_CACHE env variable.
* Add support for horizontal scrolling in grid views pressing Shift + mouse-wheel. [#867](https://gitlab.com/bramw/baserow/-/issues/867)
* Add basic field duplication. [#964](https://gitlab.com/bramw/baserow/-/issues/964)

### Bug Fixes

* Upload modal no longer closes when removing a file. [#569](https://gitlab.com/bramw/baserow/-/issues/569)
* API returns a nicer error if URL trailing slash is missing. [798](https://gitlab.com/bramw/baserow/-/issues/798)
* Fix dependant fields not being updated if the other side of a link row field changed. [918](https://gitlab.com/bramw/baserow/-/issues/918)
* Fix nested aggregate formulas not calculating results or causing errors. [683](https://gitlab.com/bramw/baserow/-/issues/683)
* Fix regex_replace formula function allowing invalid types as params. [#1024](https://gitlab.com/bramw/baserow/-/issues/1024)
* Fix newly imported templates missing field dependencies for some link row fields. [#1025](https://gitlab.com/bramw/baserow/-/issues/1025)
* Fix converting a link row not updating dependants on the reverse side. [#1026](https://gitlab.com/bramw/baserow/-/issues/1026)
* Fix formula bugs caused by unsupported generation of BC dates. [#952](https://gitlab.com/bramw/baserow/-/issues/952)
* Fix formula bug caused when looking up date intervals. [#924](https://gitlab.com/bramw/baserow/-/issues/924)
* Treat null values as zeros for numeric formulas. [#886](https://gitlab.com/bramw/baserow/-/issues/886)
* Add debugging commands/options for inspecting tables and updating formulas.
* Fix rare formula bug with multiple different formulas and view filters in one table. [#801](https://gitlab.com/bramw/baserow/-/issues/801)
* Added FormulaField to the options for the primary field. [#859](https://gitlab.com/bramw/baserow/-/issues/859)
* Fix errors when using row_id formula function with left/right functions.
* Fixed URL fields not being available in lookup fields. [#984](https://gitlab.com/bramw/baserow/-/issues/984)
* Fix lookup field conversions deleting all of its old field dependencies. [#1036](https://gitlab.com/bramw/baserow/-/issues/1036)
* Fix views becoming inaccessible due to race condition when invalidating model cache. [#1040](https://gitlab.com/bramw/baserow/-/issues/1040)
* Fix refresh formula options button always being shown initially. [#1037](https://gitlab.com/bramw/baserow/-/issues/1037)
* Fix get_human_readable_value crashing for some formula types. [#1042](https://gitlab.com/bramw/baserow/-/issues/1042)
* Fix import form that gets stuck in a spinning state when it hits an error.

### Breaking Changes

## Released (2022-06-09 1.10.1)

* Plugins can now include their own menu or other template in the main menu sidebar.
* Added the ability to use commas as separators in number fields
* Shift+Enter on grid view exit from editing mode for long text field
* Shift+Enter on grid view go to field below
* Make fields sortable in row create/edit modal.
* Added row coloring for Kanban and Gallery views
* Duplicate row.
* Added multi-row delete.
* Added a dropdown to the grid view that allows you to
  select the type of row identifier displayed next to a row (`Count`or `Row Identifier`).
* Added an admin setting to disable the ability to reset a users password.
* Fix formula bug caused when arguments of `when_empty` have different types.
* Formulas of type text now use textarea to show the cell value.
* Fix a bug in public grid views that prevented expanding long-text cells.
* Deprecate the SYNC_TEMPLATES_ON_STARTUP environment variable and no longer call the
  sync_templates command on startup in the docker images.
* Added BASEROW_TRIGGER_SYNC_TEMPLATES_AFTER_MIGRATION environment variable and now
  do the sync_templates task in the background after migration to massively speedup 
  first time Baserow startup speed.
* Fix deadlocks and performance problems caused by un-needed accidental row locks.
* Fixed CSV import adding an extra row with field names if the no headers option is selected.
* Fixed bad request displayed with webhook endpoints that redirects
* **breaking change** The API endpoint `/api/templates/install/<group_id>/<template_id>/`
  is now a POST request instead of GET.

## Released (2022-10-05 1.10.0)
* Prevent the Airtable import from failing hard when an invalid date is provided.
* Increased the max decimal places of a number field to 10.
* Fix formula autocomplete for fields with multiple quotes
* Fix slowdown in large Baserow instances as the generated model cache got large.
* The standalone `baserow/backend` image when used to run a celery service now defaults
  to running celery with the same number of processes as the number of available cores.
* When the BASEROW_AMOUNT_OF_WORKERS env variable is set to blank, the amount of worker
  processes defaults to the number of available cores.
* Fixed bug preventing file uploads via an url for self-hosters 
* Added new environment variable BASEROW_FILE_UPLOAD_SIZE_LIMIT_MB
* Fix aggregation not updated on filter update
* Fixed plugin boilerplate guide.

## Released (2022-10-05 1.10.0)

* Added batch create/update/delete rows endpoints. These endpoints make it possible to
  modify multiple rows at once. Currently, row created, row updated, and row deleted 
  webhooks are not triggered when using these endpoints.
* Fixed translations in emails sent by Baserow.
* Fixed invalid `first_name` validation in the account form modal.
* Shared public forms now don't allow creating new options
  for single and multiple select fields.
* Fixed bug where the arrow keys of a selected cell didn't work when they were not
  rendered.
* Select new view immediately after creation.
* Added group context menu to sidebar.
* Fixed Airtable import bug where the import would fail if a row is empty.
* Fixed occasional UnpicklingError error when getting a value from the model cache. 
* Fixed a problem where a form view with link row fields sends duplicate lookup requests.
* Pin backend python dependencies using pip-tools.
* Fixed the reactivity of the row values of newly created fields in some cases.
* Made it possible to impersonate another user as premium admin.
* Added `is days ago` filter to date field.
* Fixed a bug that made it possible to delete created on/modified by fields on the web frontend.
* Allow the setting of max request page size via environment variable.
* Added select option suggestions when converting to a select field.
* Introduced read only lookup of foreign row by clicking on a link row relationship in 
  the grid view row modal.
* Boolean field converts the word `checked` to `True` value.
* Fixed a bug where the backend would fail hard updating token permissions for deleted tables.
* Fixed the unchecked percent aggregation calculation
* Raise Airtable import task error and fixed a couple of minor import bugs.
* Add loading bar when syncing templates to make it obvious Baserow is still loading.
* Fixed bug where old values are missing in the update trigger of the webhook.
* Scroll to the first error message if the form submission fail
* Improved backup_baserow splitting multiselect through tables in separate batches.
* Fixed a bug that truncated characters for email in the sidebar
* **breaking change** The API endpoint `/api/database/formula/<field_id>/type/` now requires
  `table_id` instead of `field_id`, and also `name` in the request body.
* Added support in dev.sh for KDE's Konsole terminal emulator.
* Fixed a bug that would sometimes cancel multi-cell selection.
* Upgraded node runtime to v16.14.0
* Cache aggregation values to improve performances
* Added new endpoint to get all configured aggregations for a grid view
* Fixed DONT_UPDATE_FORMULAS_AFTER_MIGRATION env var not working correctly.
* Stopped the generated model cache clear operation also deleting all other redis keys.
* Added Spanish and Italian languages.
* Added undo/redo.
* Fixed bug where the link row field `link_row_relation_id` could fail when two 
  simultaneous requests are made.
* Added password protection for publicly shared grids and forms.
* Added multi-cell pasting.
* Made views trashable.
* Fixed bug where a cell value was not reverted when the request to the backend fails.
* **Premium** Added row coloring.
* Fixed row coloring bug when the table doesn't have any single select field.
* Dropdown can now be focused with tab key
* Added 0.0.0.0 and 127.0.0.1 as ALLOWED_HOSTS for connecting to the Baserow backend
* Added a new BASEROW_EXTRA_ALLOWED_HOSTS optional comma separated environment variable
  for configuring ALLOWED_HOSTS.
* Fixed a bug for some number filters that causes all rows to be returned when text is entered.
* Fixed webhook test call failing when request body is empty.
* Fixed a bug where making a multiple cell selection starting from an 
  empty `link_row` or `formula` field was not possible in Firefox.
* New templates:
  * Brand Assets Manager
  * Business Conference
  * Car Hunt
  * Company Blog Management
  * Event Staffing
  * Hotel Bookings
  * Nonprofit Grant Tracker
  * Performance Reviews
  * Product Roadmap
  * Public Library Inventory
  * Remote Team Hub
  * Product Roadmap
  * Hotel Bookings
* Updated templates:
  * Book writing guide
  * Bucket List
  * Call Center Log
  * Company Asset Tracker
  * Email Marketing Campaigns
  * Home Inventory
  * House Search
  * Job Search
  * Nonprofit Organization Management
  * Personal Task Manager
  * Political Campaign Contributions
  * Project Tracker
  * Recipe Book
  * Restaurant Management
  * Single Trip Planner
  * Software Application Bug Tracker
  * Student Planner
  * Teacher Lesson Plans
  * Team Check-ins
  * University Admissions Management
  * Wedding Client Planner


## Released (2022-03-03 1.9.1)

* Fixed bug when importing a formula or lookup field with an incorrect empty value.
* New templates:
    * Non-profit Organization Management
    * Elementary School Management
    * Call Center Log
    * Individual Medical Record
    * Trip History
    * Favorite Food Places
    * Wedding Client Planner
* Updated templates:
    * Holiday Shopping
    * Company Asset Tracker
    * Personal Health Log
    * Recipe Book
    * Student Planner
    * Political Campaign Contributions
* Upgraded `drf-spectacular`. Flag-style query parameters like `count` will now be displayed
  as `boolean` instead of `any` in the OpenAPI documentation. However, the behavior of these 
  flags is still the same.
* Fixed API docs enum warnings. Removed `number_type` is no longer displayed in the API docs.
* Fix the Baserow Heroku install filling up the hobby postgres by disabling template 
  syncing by default.

## Released (2022-03-02 1.9)

* Added accept `image/*` attribute to the form cover and logo upload. 
* Added management to import a shared Airtable base.
* Added web-frontend interface to import a shared Airtable base.
* Fixed adding new fields in the edit row popup that require refresh in Kanban and Form views.
* Cache model fields when generating model.
* Fixed `'<' not supported between instances of 'NoneType' and 'int'` error. Blank 
  string for a decimal value is now converted to `None` when using the REST API.
* Moved the in component `<i18n>` translations to JSON files. 
* Fix restoring table linking to trashed tables creating invalid link field. 
* Fixed not being able to create or convert a single select field with edge case name.
* Add Kanban view filters.
* Fix missing translation when importing empty CSV
* Fixed OpenAPI spec. The specification is now valid and can be used for imports to other
  tools, e.g. to various REST clients.
* Added search to gallery views.
* Views supporting search are properly updated when a column with a matching default value is added.
* Allow for group registrations while public registration is closed
* Allow for signup via group invitation while public registration is closed.
* **breaking change** Number field has been changed and doesn't use `number_type` property 
  anymore. The property `number_decimal_places` can be now set to `0` to indicate integers
  instead.
* Fixed error when the select row modal is closed immediately after opening.
* Add footer aggregations to grid view
* Hide "Export view" button if there is no valid exporter available
* Fix Django's default index naming scheme causing index name collisions.
* Added multi-cell selection and copying.
* Add "insert left" and "insert right" field buttons to grid view head context buttons.
* Workaround bug in Django's schema editor sometimes causing incorrect transaction 
  rollbacks resulting in the connection to the database becoming unusable.
* Rework Baserow docker images so they can be built and tested by gitlab CI.
* Bumped some backend and web-frontend dependencies.
* Remove runtime mjml service and pre-render email templates at build time.
* Add the all-in-one Baserow docker image.
* Migrate the Baserow Cloudron and Heroku images to work from the all-in-one.
* **breaking change** docker-compose.yml now requires secrets to be setup by the user,
  listens by default on 0.0.0.0:80 with a Caddy reverse proxy, use BASEROW_PUBLIC_URL 
  and BASEROW_CADDY_ADDRESSES now to configure a domain with optional auto https.
* Add health checks for all services.
* Ensure error logging is enabled in the Backend even when DEBUG is off.
* Removed upload file size limit.

## Released (2022-01-13 1.8.2)

* Fix Table Export showing blank modal.
* Fix vuelidate issues when baserow/web-frontend used as dependency. 

## Released (2022-01-13 1.8.1)

* Fixed migration failing when upgrading a version of Baserow installed using Postgres 
  10 or lower.
* Fixed download/preview files from another origin

## Released (2022-01-13)

* Fixed frontend errors occurring sometimes when mass deleting and restoring sorted 
  fields
* Added French translation.
* Added Video, Audio, PDF and some Office file preview.
* Added rating field type.
* Fix deleted options that appear in the command line JSON file export.
* Fix subtracting date intervals from dates in formulas in some situations not working.
* Added day of month filter to date field.
* Added gallery view.
  * Added cover field to the gallery view.
* Added length is lower than filter.
* **dev.sh users** Fixed bug in dev.sh where UID/GID were not being set correctly, 
  please rebuild any dev images you are using.
* Replaced the table `order` index with an `order, id` index to improve performance.
* **breaking change** The API endpoint to rotate a form views slug has been moved to
  `/database/views/${viewId}/rotate-slug/`.
* Increased maximum length of application name to 160 characters.
* Fixed copying/pasting for date field.
* Added ability to share grid views publicly.
* Allow changing the text of the submit button in the form view.
* Fixed reordering of single select options when initially creating the field.
* Improved performance by not rendering cells that are out of the view port.
* Fix bug where field options in rare situations could have been duplicated.
* Focused the search field when opening the modal to link a table row.
* Fixed order of fields in form preview.
* Fix the ability to make filters and sorts on invalid formula and lookup fields.
* Fixed bug preventing trash cleanup job from running after a lookup field was converted
  to another field type.
* Added cover field to the Kanban view.
* Fixed bug where not all rows were displayed on large screens.
* New templates:
    * Car Maintenance Log
    * Teacher Lesson Plans
    * Business Conference Event
    * Restaurant Management
* Updated templates:
    * Healthcare Facility Management
    * Apartment Hunt
    * Recipe Book
    * Commercial Property Management

## Released (2021-11-25)

* Increase Webhook URL max length to 2000.
* Fix trashing tables and related link fields causing the field dependency graph to
  become invalid.
* Fixed not executing premium tests.

## Released (2021-11-24)

* Fixed a bug where the frontend would fail hard if a table with no views was accessed.
* Tables can now be opened in new browser tabs.
* **Breaking Change**: Baserow's `docker-compose.yml` now allows setting the MEDIA_URL
  env variable. If using MEDIA_PORT you now need to set MEDIA_URL also.
* **Breaking Change**: Baserow's `docker-compose.yml` container names have changed to
  no longer be hardcoded to prevent naming clashes.
* Added a licensing system for the premium version.
* Fixed bug where it was possible to create duplicate trash entries.
* Fixed propType validation error when converting from a date field to a boolean field.
* Deprecate internal formula field function field_by_id.
* Made it possible to change user information.
* Added table webhooks functionality.
* Added extra indexes for user tables increasing performance.
* Add lookup field type.
* Add aggregate formula functions and the lookup formula function.
* Fixed date_diff formula function.
* Fixed a bug where the frontend would fail hard when converting a multiple select field
  inside the row edit modal.
* Added the kanban view.
* New templates:
    * House Search
    * Personal Health Log
    * Job Search
    * Single Trip Planner
    * Software Application Bug Tracker
* Updated templates:
    * Commercial Property Management
    * Company Asset Tracker
    * Wedding Planner
    * Blog Post Management
    * Home Inventory
    * Book Writing Guide
    * Political Campaign Contributions
    * Applicant Tracker

## Released (2021-10-05)

* Introduced new endpoint to get and update user account information.
* Fixed bug where a user could not be edited in the admin interface without providing 
  a password.
* Fixed bug where sometimes fields would not be ordered correctly in view exports.
* Fixed bug where brand-new fields weren't included in view exports.
* Fixed error when pasting into a single select field.
* Pasting the value of a single select option into a single select field now selects the
  first option with that value.
* The API now returns appropriate errors when trying to create a field with a name which is too long.
* Importing table data with a column name that is too long will now truncate that name.
* Fixed error when rapidly switching between template tables or views in the template 
  preview.
* Upgraded Django to version 3.2.6 and also upgraded all other backend libraries to 
  their latest versions.
* Fix minor error that could sometimes occur when a row and it's table/group/database
  were deleted in rapid succession.
* Fix accidentally locking of too many rows in various tables during update operations.
* Introduced the has file type filter.
* Fixed bug where the backend would fail hard when an invalid integer was provided as
  'before_id' when moving a row by introducing a decorator to validate query parameters.
* Fixed bug where copying a cell containing a null value resulted in an error.
* Added "Multiple Select" field type.
* Fixed a bug where the currently selected view was not in the viewport of the parent.
* Fixed a bug where views context would not scroll down after a new view has been added.
* New templates:
    * Recipe Book
    * Healthcare Facility Management
    * Bucket List
    * Apartment Hunt
    * Holiday Shopping
    * Email Marketing Campaigns
    * Book Writing Guide
    * Home Inventory
    * Political Campaign Contributions
* Updated templates:
    * Blog Post Management
* Fixed a bug where the backend would fail hard when trying to order by field name without
  using `user_field_names`.
* Added "Formula" field type with 30+ useful functions allowing dynamic per row
  calculations.

## Released (2021-08-11)

* Made it possible to leave a group.
* Changed web-frontend `/api/docs` route into `/api-docs`.
* Bumped the dependencies.
* The internal setting allowing Baserow to run with the user tables in a separate 
  database has been removed entirely to prevent data integrity issues.
* Fixed bug where the currently selected dropdown item is out of view from the dropdown
  window when scrolling with the arrow keys.
* Introduced link row field has row filter.
* Made the form view compatible with importing and exporting.
* Made it possible to use the "F2"-Key to edit a cell without clearing the cell content.
* Added password validation to password reset page.
* Add backup and restore database management commands.
* Dropped the `old_name` column.
* Hide view types that can't be exported in the export modal.
* Relaxed the URL field validator and made it consistent between the backend and 
  web-frontend.
* Fixed nuxt not restarting correctly using the provided Baserow supervisor config file.
* Added steps on how to configure Baserow to send emails in the install-on-ubuntu guide.
* Enabled password validation in the backend.
* **Premium**: You can now comment and discuss rows with others in your group, click the
  expand row button at the start of the row to view and add comments.
* Added "Last Modified" and "Created On" field types.
* Fixed moment issue if core is installed as a dependency.
* New templates:
  * Blog Post Management
* Updated templates:
  * Personal Task Manager
  * Wedding Planning
  * Book Catalog
  * Applicant Tracker
  * Project Tracker
* Fixed earliest and latest date aggregations

## Released (2021-07-16)

* Fix bug preventing fields not being able to be converted to link row fields in some
  situations.

## Released (2021-07-15)

* **Breaking Change**: Baserow's `docker-compose.yml` no longer exposes ports for 
  the `db`, `mjml` and `redis` containers for security reasons. 
* **Breaking Change**: `docker-compose.yml` will by default only expose Baserow on 
  `localhost` and not `0.0.0.0`, meaning it will not be accessible remotely unless 
  manually configured.

## Released (2021-07-13)

* Added a Heroku template and one click deploy button.
* Fixed bug preventing the deletion of rows with a blank single select primary field.
* Fixed error in trash cleanup job when deleting multiple rows and a field from the
  same table at once.

## Released (2021-07-12)

* Made it possible to list table field meta-data with a token.
* Added form view.
* The API endpoint to update the grid view field options has been moved to
  `/api/database/views/{view_id}/field-options/`.
* The email field's validation is now consistent and much more permissive allowing most 
  values which look like email addresses.
* Add trash where deleted apps, groups, tables, fields and rows can be restored 
  deletion.
* Fix the create group invite endpoint failing when no message provided.
* Single select options can now be ordered by drag and drop. 
* Added before and after date filters.
* Support building Baserow out of the box on Ubuntu by lowering the required docker
  version to build Baserow down to 19.03.
* Disallow duplicate field names in the same table, blank field names or field names
  called 'order' and 'id'. Existing invalid field names will be fixed automatically. 
* Add user_field_names GET flag to various endpoints which switches the API to work
  using actual field names and not the internal field_1,field_2 etc identifiers.
* Added templates:
  * Commercial Property Management
  * Company Asset Tracker
  * Student Planner

## Released (2021-06-02)

* Fixed bug where the grid view would fail hard if a cell is selected and the component
  is destroyed.
* Made it possible to import a JSON file when creating a table.
* Made it possible to order the views by drag and drop.
* Made it possible to order the groups by drag and drop.
* Made it possible to order the applications by drag and drop.
* Made it possible to order the tables by drag and drop.
* **Premium**: Added an admin dashboard.
* **Premium**: Added group admin area allowing management of all baserow groups.
* Added today, this month and this year filter.
* Added a page containing external resources to the docs.
* Added a human-readable error message when a user tries to sign in with a deactivated
  account.
* Tables and views can now be exported to CSV (if you have installed using the ubuntu 
  guide please use the updated .conf files to enable this feature).
* **Premium** Tables and views can now be exported to JSON and XML.
* Removed URL field max length and fixed the backend failing hard because of that.
* Fixed bug where the focus of an Editable component was not always during and after
  editing if the parent component had overflow hidden.
* Fixed bug where the selected view would still be visible after deleting it.
* Templates:
  * Lightweight CRM
  * Wedding Planning
  * Book Catalog
  * App Pitch Planner

## Released (2021-05-11)

* Added configurable field limit.
* Fixed memory leak in the `link_row` field.
* Switch to using a celery based email backend by default.
* Added `--add-columns` flag to the `fill_table` management command. It creates all the
  field types before filling the table with random data.
* Reworked Baserow's Docker setup to be easier to use, faster to build and more secure.
* Make the view header more compact when the content doesn't fit anymore.
* Allow providing a `template_id` when registering a new account, which will install
  that template instead of the default database.
* Made it possible to drag and drop rows in the desired order.
* Fixed bug where the rows could get out of sync during real time collaboration.
* Made it possible to export and import the file field including contents.
* Added `fill_users` admin management command which fills baserow with fake users.
* Made it possible to drag and drop the views in the desired order.
* **Premium**: Added user admin area allowing management of all baserow users.

## Released (2021-04-08)

* Added support for importing tables from XML files.
* Added support for different** character encodings when importing CSV files.
* Prevent websocket reconnect loop when the authentication fails.
* Refactored the GridView component and improved interface speed.
* Prevent websocket reconnect when the connection closes without error.
* Added gunicorn worker test to the CI pipeline.
* Made it possible to re-order fields in a grid view.
* Show the number of filters and sorts active in the header of a grid view.
* The first user to sign-up after installation now gets given staff status.
* Rename the "includes" get parameter across all API endpoints to "include" to be 
  consistent.
* Add missing include query parameter and corresponding response attributes to API docs. 
* Remove incorrectly included "filters_disabled" field from 
  list_database_table_grid_view_rows api endpoint.
* Show an error to the user when the web socket connection could not be made and the
  reconnect loop stops.
* Fixed 100X backend web socket errors when refreshing the page.
* Fixed SSRF bug in the file upload by URL by blocking urls to the private network.
* Fixed bug where an invalid date could be converted to 0001-01-01.
* The list_database_table_rows search query parameter now searches all possible field
  types.
* Add Phone Number field.
* Add support for Date, Number and Single Select fields to the Contains and Not Contains
  view 
  filters.
* Searching all rows can now be done by clicking the new search icon in the top right.

## Released (2021-03-01)

* Redesigned the left sidebar.
* Fixed error when a very long user file name is provided when uploading.
* Upgraded DRF Spectacular dependency to the latest version.
* Added single select field form option validation.
* Changed all cookies to SameSite=lax.
* Fixed the "Ignored attempt to cancel a touchmove" error.
* Refactored the has_user everywhere such that the raise_error argument is used when
  possible.
* Added Baserow Cloudron app.
* Fixed bug where a single select field without options could not be converted to a
  another field.
* Fixed bug where the Editable component was not working if a prent a user-select:
  none; property.
* Fail hard when the web-frontend can't reach the backend because of a network error.
* Use UTC time in the date picker.
* Refactored handler get_* methods so that they never check for permissions.
* Made it possible to configure SMTP settings via environment variables.
* Added field name to the public REST API docs.
* Made the public REST API docs compatible with smaller screens.
* Made it possible for the admin to disable new signups.
* Reduced the amount of queries when using the link row field.
* Respect the date format when converting to a date field.
* Added a field type filename contains filter.

## Released (2021-02-04)

* Upgraded web-frontend dependencies.
* Fixed bug where you could not convert an existing field to a single select field
  without select options.
* Fixed bug where is was not possible to create a relation to a table that has a single
  select as primary field.
* Implemented real time collaboration.
* Added option to hide fields in a grid view.
* Keep token usage details.
* Fixed bug where an incompatible row value was visible and used while changing the
  field type.
* Fixed bug where the row in the RowEditModel was not entirely reactive and wouldn't be
  updated when the grid view was refreshed.
* Made it possible to invite other users to a group.

## Released (2021-01-06)

* Allow larger values for the number field and improved the validation.
* Fixed bug where if you have no filters, but the filter type is set to `OR` it always
  results in a not matching row state in the web-frontend.
* Fixed bug where the arrow navigation didn't work for the dropdown component in
  combination with a search query.
* Fixed bug where the page refreshes if you press enter in an input in the row modal.
* Added filtering by GET parameter to the rows listing endpoint.
* Fixed drifting context menu.
* Store updated and created timestamp for the groups, applications, tables, views,
  fields and rows.
* Made the file name editable.
* Made the rows orderable and added the ability to insert a row at a given position.
* Made it possible to include or exclude specific fields when listing rows via the API.
* Implemented a single select field.
* Fixed bug where inserting above or below a row created upon signup doesn't work
  correctly.

## Released (2020-12-01)

* Added select_for_update where it was still missing.
* Fixed API docs scrollbar size issue.
* Also lint the backend tests.
* Implemented a switch to disable all filters without deleting them.
* Made it possible to order by fields via the rows listing endpoint.
* Added community chat to the readme.
* Made the cookies strict and secure.
* Removed the redundant _DOMAIN variables.
* Set un-secure lax cookie when public web frontend url isn't over a secure connection.
* Fixed bug where the sort choose field item didn't have a hover effect.
* Implemented a file field and user files upload.
* Made it impossible for the `link_row` field to be a primary field because that can
  cause the primary field to be deleted.

## Released (2020-11-02)

* Highlight the row of a selected cell.
* Fixed error when there is no view.
* Added Ubuntu installation guide documentation.
* Added Email field.
* Added importer abstraction including a CSV and tabular paste importer.
* Added ability to navigate dropdown menus with arrow keys.
* Added confirmation modals when the user wants to delete a group, application, table,
  view or field.
* Fixed bug in the web-frontend URL validation where a '*' was invalidates.
* Made it possible to publicly expose the table data via a REST API.

## Released (2020-10-06)

* Prevent adding a new line to the long text field in the grid view when selecting the
  cell by pressing the enter key.
* Fixed The table X is not found in the store error.
* Fixed bug where the selected name of the dropdown was not updated when that name was
  changed.
* Fixed bug where the link row field is not removed from the store when the related
  table is deleted.
* Added filtering of rows per view.
* Fixed bug where the error message of the 'Select a table to link to' was not always
  displayed.
* Added URL field.
* Added sorting of rows per view.

## Released (2020-09-02)

* Added contribution guidelines.
* Fixed bug where it was not possible to change the table name when it contained a link
  row field.

## Released (2020-08-31)

* Added field that can link to the row of another table.
* Fixed bug where the text_default value changed to None if not provided in a patch
  request.
* Block non web frontend domains in the base url when requesting a password reset
  email.
* Increased the amount of password characters to 256 when signing up.
* Show machine readable error message when the signature has expired.

## Released (2020-07-20)

* Added raises attribute to the docstrings.
* Added OpenAPI docs.
* Refactored all SCSS classes to BEM naming.
* Use the new long text field, date field and view's field options for the example 
  tables when creating a new account. Also use the long text field when creating a new 
  table.
* Removed not needed api v0 namespace in url and python module.
* Fixed keeping the datepicker visible in the grid view when selecting a date for the 
  first time.
* Improved API 404 errors by providing a machine readable error.
* Added documentation markdown files.
* Added cookiecutter plugin boilerplate.

## Released (2020-06-08)

* Fixed not handling 500 errors.
* Prevent row context menu when right clicking on a field that's being edited.
* Added row modal editing feature to the grid view.
* Made it possible to resize the field width per view.
* Added validation and formatting for the number field.
* Cancel the editing state of a fields when the escape key is pressed.
* The next field is now selected when the tab character is pressed when a field is
  selected.
* Changed the styling of the notification alerts.
* Fixed error when changing field type and the data value wasn't in the correct
  format.
* Update the field's data values when the type changes.
* Implemented reset forgotten password functionality.
* Fill a newly created table with some initial data.
* Enabled the arrow keys to navigate through the fields in the grid view.
* Fixed memory leak bug.
* Use environment variables for all settings.
* Normalize the users email address when signing up and signing in.
* Use Django REST framework status code constants instead of integers.
* Added long text field.
* Fixed not refreshing token bug and improved authentication a little bit.
* Introduced copy, paste and delete functionality of selected fields.
* Added date/datetime field.
* Improved grid view scrolling for touch devices.
* Implemented password change function and settings popup.<|MERGE_RESOLUTION|>--- conflicted
+++ resolved
@@ -30,13 +30,10 @@
 * Fixed a bug that prevent to use arrows keys in the grid view when a formula field is selected. [#1136](https://gitlab.com/bramw/baserow/-/issues/1136)
 * Fixed a bug that make the grid view crash when searching text and a formula field is referencing a singe-select field. [#1110](https://gitlab.com/bramw/baserow/-/issues/1110)
 * Fixed horizontal scroll on Mac OSX.
-<<<<<<< HEAD
 * Fixed bug where the row coloring didn't work in combination with group level premium.
 * "Link to table" field does not allow submitting empty values. [#1159](https://gitlab.com/bramw/baserow/-/issues/1159)
-=======
 * Fixed bug where the "Create option" button was not visible for the single and multiple
   select fields in the row edit modal.
->>>>>>> b8aacc81
 
 ### Refactors
 * Fix view and fields getting out of date on realtime updates. [#1112](https://gitlab.com/bramw/baserow/-/issues/1112)
